--- conflicted
+++ resolved
@@ -31,12 +31,9 @@
     "jaxtyping>=0.2.38",
     "rich",
     "opencv-python>=4.11.0",
-<<<<<<< HEAD
     "matplotlib",
     "tyro",
-=======
     "dexcomm>=0.1.2",
->>>>>>> 951046c3
 
     # performance enhancement for asyncio (Unix-only)
     "uvloop>=0.17.0; sys_platform != 'win32'",
